from os.path import join
from ._exceptions import GeneLabJSONException, GeneLabFileException
from ._exceptions import GeneLabException
from collections import defaultdict
from pandas import concat, Series, Index, DataFrame, read_csv, merge
from re import search, fullmatch, split, IGNORECASE, sub
from numpy import nan
from ._util import fetch_file, DELIM_AS_IS, to_cls
from copy import deepcopy

ASSAY_CHARACTERISTICS = [
    "normalized annotated data file",
    "differential expression analysis data transformation",
    "normalized counts data file"
]
ASSAY_PROTOCOL_LIST = [
    "genelab microarray data processing protocol",
    "genelab rnaseq data processing protocol"
]


class MetadataRow():
    """Implements a slice of assay metadata for one sample, Series-like"""

    def __init__(self, parent, sample, raw_row):
        """Inherit from parent(s)"""
        self.parent = parent
        self.sample = sample
        self.raw_row = raw_row.copy()

    def __getitem__(self, key):
        """Reuse parent methods"""
        if isinstance(key, str):
            return self.parent.metadata.loc[self.sample, [key]].iloc[0]
        else:
            return self.parent.metadata.loc[self.sample, key]

    def __repr__(self):
        """Short description of fields and samples"""
        return "\n".join([
            "index: " + self.sample,
            "fields: [" + ", ".join(
                repr(k) for k in self.parent._fields.keys()
            ) + "]"
        ])


class AssayMetadataLocator():
    """Emulate behavior of Pandas `.loc` for class AssayMetadata()"""

    def __init__(self, parent):
        """Point to parent"""
        self.parent = parent

    def __getitem__(self, key):
        """Query parent.raw_metadata with .loc, using field titles instead of internal field ids"""
        if isinstance(key, tuple): # called with .loc[x, y]
            try:
                index_patterns, title_patterns = key
            except ValueError:
                raise IndexError("Incorrect index for assay metadata")
            else: # assume both indices and titles are collections of regexes
                indices = set.union(*({
                        ix for ix in self.parent.parent.raw_metadata.index
                        if fullmatch(pattern, ix, flags=IGNORECASE)
                    } for pattern in index_patterns
                ))
                row_subset = self.parent.loc[list(indices)]
                field_titles = set.union(*(
                    self.parent.parent._match_field_titles(t, method=fullmatch)
                    for t in title_patterns
                ))
                fields = set.union(*(
                    self.parent.parent._fields[title]
                    for title in field_titles
                ))
                return row_subset[list(fields)]
        else: # assume called with .loc[x] and interpret `x` the best we can
            if isinstance(key, DataFrame) and (key.shape[1] == 1):
                # assume being indexed by boolean column, delegate to parent[]:
                return self.parent[key]
            elif isinstance(key, (tuple, list, set)):
                # assume it is a collection of regexes:
                indices = set.union(*({
                        ix for ix in self.parent.parent.raw_metadata.index
                        if fullmatch(pattern, ix, flags=IGNORECASE)
                    } for pattern in key
                ))
                return self.parent.parent.raw_metadata.loc[list(indices)]
            else: # last resort; just pass it to raw_metadata directly
                return self.parent.parent.raw_metadata.loc[key]


class AssayMetadata():
    """Makes individual assay metadata accessible with Pandas-like indexing"""

    def __init__(self, parent):
        """Point to parent and initialize children"""
        self.parent = parent
        self.loc = AssayMetadataLocator(self)

    def to_frame(self):
        """Raw metadata with multiindex columns (human-readable -> internal)"""
        multicols = ["field", "internal_field"]
        fields_df = DataFrame(
            data=[[k, v] for k, vv in self.parent._fields.items() for v in vv],
            columns=multicols
        )
        columns_df = DataFrame(
            data=self.parent.raw_metadata.columns, columns=["internal_field"]
        )
        multiindex_df = merge(columns_df, fields_df, sort=False, how="outer") \
            .fillna("Unknown")
        mdv = multiindex_df["internal_field"].values
        rmv = self.parent.raw_metadata.columns.values
        if (mdv != rmv).any():
            raise GeneLabException("Could not generate extended raw metadata")
        as_frame = self.parent.raw_metadata.copy()
        as_frame.columns = multiindex_df.set_index(multicols).index
        return as_frame.sort_index(by="field", axis="columns")

    def __repr__(self):
        """Use the repr of the dataframe form"""
        return repr(self.to_frame())

    def __getitem__(self, patterns):
        """Get metadata by field title (rather than internal field id)"""
        if isinstance(patterns, DataFrame) and (patterns.shape[1] == 1):
            # assume being indexed by boolean column, check if able to coerce:
            indexer = patterns.iloc[:,0]
            if indexer.dtype == bool:
                return self.parent.raw_metadata.loc[indexer]
            else:
                raise IndexError("Cannot index by arbitrary DataFrame")
        if isinstance(patterns, (tuple, list, set, Series, Index)):
            # assume being indexed by column name regex:
            titles = set.union(set(), *(
                self.parent._match_field_titles(p, method=fullmatch)
                for p in patterns
            ))
            if titles:
                return self.parent.raw_metadata[
                    list(set.union(*(self.parent._fields[t] for t in titles)))
                ]
            else:
                return DataFrame()
        else:
            raise IndexError("AssayMetadata: column indexer must be list-like")

    def iterrows(self):
        """Iterate over metadata slices for each sample"""
        for sample, raw_row in self.parent.raw_metadata.iterrows():
            yield sample, MetadataRow(self.parent, sample, raw_row)

    @property
    def index(self):
        """List of samples"""
        return self.parent.raw_metadata.index

    @property
    def fields(self):
        """Alias to self.parent._fields"""
        return self.parent._fields

    @property
    def columns(self):
        """List of full-length column indexing options"""
        return list(self.parent._fields.keys())


class Assay():
    """Stores individual assay information and metadata in raw form"""
    name = None
    _fields, raw_metadata, metadata = None, None, None
    parent, glds_file_urls = None, None
    storage = None
    _normalized_data, _processed_data = None, None
    _indexed_by, _name_delim, _field_indexed_by = None, True, None

    def __init__(self, parent, name, json, glds_file_urls, storage_prefix, index_by, name_delim):
        """Parse JSON into assay metadata"""
        self.parent, self.name, self._json = parent, name, json
        self.glds_file_urls = glds_file_urls
        self.storage = join(storage_prefix, name)
        self._raw, self._header = self._json["raw"], self._json["header"]
        # populate and freeze self._fields (this can be refactored...):
        self._field2title = {e["field"]: e["title"] for e in self._header}
        if len(self._field2title) != len(self._header):
            raise GeneLabJSONException("Conflicting IDs of data fields")
        self._fields = defaultdict(set)
        for field, title in self._field2title.items():
            self._fields[title].add(field)
        self._fields = dict(self._fields)
        # populate metadata and index with `index_by`:
        self.raw_metadata = concat(map(Series, self._raw), axis=1).T
        self._field_indexed_by = self._get_unique_field_from_title(index_by)
        maybe_indexed_by = self._match_field_titles(index_by, method=fullmatch)
        if len(maybe_indexed_by) != 1:
            raise IndexError(
                "Nonexistent or ambiguous index_by value: '{}'".format(index_by)
            )
        self._indexed_by = maybe_indexed_by.pop()
        self.raw_metadata = self.raw_metadata.set_index(self._field_indexed_by)
        self._name_delim = name_delim
        if name_delim != DELIM_AS_IS:
            self.raw_metadata.index = self.raw_metadata.index.map(
                lambda f: sub(r'[._-]', name_delim, f)
            )
        del self._fields[self._indexed_by]
        # initialize indexing functions:
        self.metadata = AssayMetadata(self)

    def __repr__(self):
        """Condensed representation"""
        return "\n".join([
            "name: " + self.name,
            "samples: [" + ", ".join(
                repr(ix) for ix in self.raw_metadata.index
            ) + "]",
            "factor values: " + repr(self.factor_values)
        ])

    def _match_field_titles(self, pattern, flags=IGNORECASE, method=search):
        """Find fields matching pattern"""
        if self._indexed_by:
            field_pool = set(self._fields) | {self._indexed_by}
        else:
            field_pool = self._fields
        return {
            title for title in field_pool
            if method(pattern, title, flags=flags)
        }

    def _get_unique_field_from_title(self, title):
        """Get unique raw metadata column name; fail if anything is ambiguous"""
        matching_titles = self._match_field_titles(title)
        if len(matching_titles) == 0:
            raise IndexError("Nonexistent '{}'".format(title))
        elif len(matching_titles) > 1:
            raise IndexError("Ambiguous '{}'".format(title))
        else:
            matching_title = matching_titles.pop()
            if matching_title == self._indexed_by:
                matching_fields = {self._field_indexed_by}
            else:
                matching_fields = self._fields[matching_title]
        if len(matching_fields) == 0:
            raise IndexError("Nonexistent '{}'".format(title))
        elif len(matching_fields) > 1:
            raise IndexError("Ambiguous '{}'".format(title))
        else:
            return list(matching_fields)[0]

    @property
    def factor_values(self):
        """Get factor names and their values"""
        return {
            field_title: set(self.metadata[[field_title]].values.flatten())
            for field_title in self._match_field_titles(r'^factor value:  ')
        }

    def annotation(self, differential_annotation=True, named_only=True, index_by="Sample Name", cls=None, continuous="infer"):
        """Get annotation of samples: entries that differ (default) or all entries"""
        samples_keys = set(self.parent.samples.keys())
        if len(samples_keys) == 1:
            samples_key = samples_keys.pop()
        else:
            samples_key = sub(r'^a', "s", self.name)
        if samples_key not in self.parent.samples:
            error_message = "Could not find an unambiguous samples key"
            raise GeneLabJSONException(error_message)
        annotation_dataframe = concat([
            Series(raw_sample_annotation)
            for raw_sample_annotation in self.parent.samples[samples_key]["raw"]
        ], axis=1)
        samples_field2title = {
            entry["field"]: entry["title"]
            for entry in self.parent.samples[samples_key]["header"]
        }
        if named_only:
            index_subset = [
                field for field in annotation_dataframe.index
                if field in samples_field2title
            ]
            annotation_dataframe = annotation_dataframe.loc[index_subset]
        annotation_dataframe.index = annotation_dataframe.index.map(
            lambda field: samples_field2title.get(field, field)
        )
        if differential_annotation:
            differential_rows = annotation_dataframe.apply(
                lambda r: len(set(r.values))>1, axis=1
            )
            annotation_dataframe = annotation_dataframe[differential_rows]
        annotation_dataframe = annotation_dataframe.T.set_index(index_by).T
        if self._name_delim != DELIM_AS_IS:
            annotation_dataframe.columns = annotation_dataframe.columns.map(
                lambda f: sub(r'[._-]', self._name_delim, f)
            )
        annotation_dataframe.columns.name = index_by
        if cls:
            return to_cls(
                annotation_dataframe.T, target=cls, continuous=continuous
            )
        else:
            return annotation_dataframe.T

    def factors(self, cls=None, continuous="infer"):
        """Get DataFrame of samples and factors in human-readable form"""
        annotation = self.annotation()
        factor_fields = [
            field for field in annotation.columns
            if search(r'^factor value', field, flags=IGNORECASE)
        ]
        factors_dataframe = annotation[factor_fields]
        factors_dataframe.index.name, factors_dataframe.columns.name = (
            self._indexed_by, "Factor"
        )
        if cls == "*":
            if factors_dataframe.shape[1] != 1:
                raise KeyError("one of multiple factors needs to be specified")
            else:
                cls = str(factors_dataframe.columns[0])
            return to_cls(factors_dataframe, target=cls, continuous=continuous)
        elif cls is not None:
            return to_cls(factors_dataframe, target=cls, continuous=continuous)
        else:
            return factors_dataframe

    @property
    def has_arrays(self):
        return "Array Design REF" in self._fields

    @property
    def has_normalized_data(self):
        return len(self._match_field_titles("normalized data files")) > 0

    @property
    def has_processed_data(self):
        return (
            len(self._match_field_titles("normalized annotated data files")) > 0
        )

    # alias:
    @property
    def has_normalized_annotated_data(self):
        return self.has_processed_data

    @property
    def available_file_types(self):
        """List file types referenced in metadata"""
        file_types = set()
        for title in self._match_field_titles(r'\bfile\b'):
            available_files = self.metadata[[title]].values.flatten()
            if not set(available_files) <= {"", None, nan}:
                file_types.add(title)
        return file_types

    def _get_file_url(self, filemask):
        """Get URL of file defined by file mask (such as *SRR1781971_*)"""
        regex_filemask = filemask.split("/")[0].replace("*", ".*")
        matching_names = {
            filename for filename in self.glds_file_urls.keys()
            if search(regex_filemask, filename)
        }
        if len(matching_names) == 0:
            return None
        elif len(matching_names) > 1:
            raise GeneLabJSONException("Multiple file URLs match name")
        else:
            return self.glds_file_urls[matching_names.pop()]

    def _translate_data_sample_names(self, data, data_columns):
        """Convert data header to match metadata index"""
        field_from = self._get_unique_field_from_title(data_columns)
        field_to = self._field_indexed_by
        column_from, column_to = (
            self.raw_metadata.reset_index()[field_from],
            self.raw_metadata.reset_index()[field_to]
        )
        if len(column_from) == len(set(column_from)) == len(set(column_to)):
            column_translator = dict(zip(column_from, column_to))
        else:
            raise IndexError("Cannot reindex '{}' to ambiguous '{}'".format(
                self._indexed_by, data_columns
            ))
        translated_data = data.copy()
        translated_columns = []
        for column in data.columns:
            matching_keys = {
                k for k in column_translator.keys() if search(k, column)
            }
            if len(matching_keys) == 1:
                translated_columns.append(
                    column_translator[matching_keys.pop()]
                )
            else:
                raise IndexError("Cannot reindex '{}' to ambiguous '{}'".format(
                    self._indexed_by, data_columns
                ))
        translated_data.columns = Index(
            translated_columns, name=data.columns.name
        )
        return translated_data

    def _read_data_from(self, field_title, blacklist_regex, force_redownload, translate_sample_names, data_columns, sep="\t"):
        """Download (if necessary) and parse data contained in a single target file linked to by target field"""
        meta_files = self.metadata[[field_title]]
        if len(meta_files):
            filenames = set.union(*(
                set(split(r'\s*,\s*', e)) for e in meta_files.values.flatten()
            ))
            target_filenames = {
                fn for fn in filenames if not search(blacklist_regex, fn)
            }
            if len(target_filenames) == 0:
                raise GeneLabFileException(
                    "No suitable normalized annotated data files found"
                )
            elif len(target_filenames) > 1:
                raise GeneLabFileException(
                    "Multiple normalized annotated data files found"
                )
            else:
                filename = target_filenames.pop()
                url = self._get_file_url(filename)
                fetch_file(filename, url, self.storage, update=force_redownload)
                csv = join(self.storage, filename)
                data = read_csv(csv, sep=sep, index_col=0)
                data.columns.name = self._indexed_by
                if translate_sample_names:
                    data = self._translate_data_sample_names(data, data_columns)
                if self._name_delim != DELIM_AS_IS:
                    data.columns = data.columns.map(
                        lambda f: sub(r'[._-]', self._name_delim, f)
                    )
                return data
        else:
            return None

    def get_normalized_data(self, force_redownload=False, translate_sample_names=False, data_columns="sample name"):
        """Get normalized data from file(s) listed under 'normalized data files'"""
        self._normalized_data = self._read_data_from(
            ".*normalized data files.*",
            blacklist_regex=r'\.rda(ta)?(\.gz)?$',
            force_redownload=force_redownload,
            translate_sample_names=translate_sample_names,
            data_columns=data_columns
        )
        return self._normalized_data

    @property
    def normalized_data(self):
        if self._normalized_data is None:
            return self.get_normalized_data()
        else:
            return self._normalized_data

    def get_processed_data(self, force_redownload=False, translate_sample_names=False, data_columns="sample name"):
        """Get processed data from file(s) listed under 'normalized annotated data files'"""
        self._processed_data = self._read_data_from(
            ".*normalized annotated data files.*",
            blacklist_regex=r'\.rda(ta)?(\.gz)?$',
            force_redownload=force_redownload,
            translate_sample_names=translate_sample_names,
            data_columns=data_columns
        )
        return self._processed_data

    @property
    def processed_data(self):
        if self._processed_data is None:
            return self.get_processed_data()
        else:
            return self._processed_data

    @property
    def gct(self):
        pdata = self.processed_data.copy()
        pdata.insert(loc=0, column="Description", value=pdata.index)
        pdata.insert(loc=0, column="Name", value=pdata.index)
        gct_header = "#1.2\n{}\t{}\n".format(pdata.shape[0], pdata.shape[1]-2)
        return gct_header + pdata.to_csv(sep="\t", index=False)

    # alias:
    def get_normalized_annotated_data(self, force_redownload=False):
        return self.get_processed_data(force_redownload=force_redownload)

    # alias:
    @property
    def normalized_annotated_data(self):
        return self.processed_data


class AssayDispatcher(dict):
    """Contains Assay objects, indexable by name or by attributes"""

    def __init__(self, parent, json, glds_file_urls, storage_prefix, index_by, name_delim):
        """Populate dictionary of assay_name -> Assay()"""
        try:
            for assay_name, assay_json in json.items():
                super().__setitem__(
                    assay_name,
                    Assay(
                        parent, assay_name, assay_json, index_by=index_by,
                        name_delim=name_delim, storage_prefix=storage_prefix,
                        glds_file_urls=glds_file_urls
                    )
                )
        except KeyError:
            raise GeneLabJSONException(
                "Malformed assay JSON ({})".format(self.accession)
            )

    @property
    def _summary_dataframe(self):
        """List assay names and types"""
        repr_rows = []
        for assay_name, assay in self.items():
            protocol_set = set(map(
                str.lower,
                assay.metadata[["Protocol REF"]].values.flatten()
            ))
            factors = set(
                sub('^factor value:\s+', "", f, flags=IGNORECASE)
                for f in assay.factors().columns
            )
            for factor in factors:
                repr_row = [assay_name, factor]
                for characteristic in ASSAY_CHARACTERISTICS:
                    repr_row.append(
                        len(assay._match_field_titles(characteristic)) > 0
                    )
                for protocol in ASSAY_PROTOCOL_LIST:
                    repr_row.append(protocol in protocol_set)
                repr_rows.append(repr_row)
        repr_dataframe = DataFrame(
            data=repr_rows,
<<<<<<< HEAD
            columns=["name","factors"]+ASSAY_CHARACTERISTICS+ASSAY_PROTOCOL_LIST
=======
            columns=(
                ["name", "factors"] +
                ASSAY_CHARACTERISTICS +
                ASSAY_PROTOCOL_LIST
            )
>>>>>>> 06d5842d
        )
        return repr_dataframe.copy()

    def __repr__(self):
        return (
            "Dictionary of {} assays;\n".format(len(self.keys())) +
            "Subsettable with .choose() by following properties:\n" +
            repr(self._summary_dataframe.T)
        )

    def choose(self, factors=None, material_type=None, has_arrays=None, has_normalized_data=None, has_processed_data=None):
        """Subset AssayDispatcher by properties"""
        rd = self._summary_dataframe
        subsetter = (rd["has_arrays"]!=2) # always true
        if factors is not None:
            subsetter &= (rd["factors"]==factors)
        if has_arrays is not None:
            subsetter &= (rd["has_arrays"]==has_arrays)
        if has_normalized_data is not None:
            subsetter &= (rd["has_normalized_data"]==has_normalized_data)
        if has_processed_data is not None:
            subsetter &= (rd["has_processed_data"]==has_processed_data)
        chosen_names = set(rd[subsetter].index)
        chosen_subset = deepcopy(self)
        for name in self.keys():
            if name not in chosen_names:
                del chosen_subset[name]
        return chosen_subset<|MERGE_RESOLUTION|>--- conflicted
+++ resolved
@@ -535,15 +535,11 @@
                 repr_rows.append(repr_row)
         repr_dataframe = DataFrame(
             data=repr_rows,
-<<<<<<< HEAD
-            columns=["name","factors"]+ASSAY_CHARACTERISTICS+ASSAY_PROTOCOL_LIST
-=======
             columns=(
                 ["name", "factors"] +
                 ASSAY_CHARACTERISTICS +
                 ASSAY_PROTOCOL_LIST
             )
->>>>>>> 06d5842d
         )
         return repr_dataframe.copy()
 
